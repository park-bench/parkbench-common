--- conflicted
+++ resolved
@@ -1,10 +1,6 @@
 Source: confighelper
-<<<<<<< HEAD
-Section: python
-=======
 Section: parkbench
 Priority: required
->>>>>>> 506a8d27
 Maintainer: eviljoel, Andrew Klapp
 Standards-Version: 3.9.6.1
 Build-Depends: debhelper (>=9),
@@ -12,12 +8,8 @@
                python-all (>=2),
                python-setuptools
 
-<<<<<<< HEAD
 # TODO: Have this install to /usr/local
 # TODO: Find out what misc::Depends is
-
-=======
->>>>>>> 506a8d27
 Package: confighelper
 Architecture: all
 Depends: ${python::Depends}, ${misc::Depends}
