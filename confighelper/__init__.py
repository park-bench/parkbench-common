# Copyright 2015 Joel Allen Luellwitz and Andrew Klapp
#
# This program is free software: you can redistribute it and/or modify
# it under the terms of the GNU General Public License as published by
# the Free Software Foundation, either version 3 of the License, or
# (at your option) any later version.
#
# This program is distributed in the hope that it will be useful,
# but WITHOUT ANY WARRANTY; without even the implied warranty of
# MERCHANTABILITY or FITNESS FOR A PARTICULAR PURPOSE.  See the
# GNU General Public License for more details.
#
# You should have received a copy of the GNU General Public License
# along with this program.  If not, see <http://www.gnu.org/licenses/>.

# TODO: A lot of methods are called more thans once. Consider storing the
#   returned value in a variable instead.

import ConfigParser
import logging
import logging.config
import sys

trace_level_number = 5 # debug is 10, error is 20, and so on.


# TODO: All these new methods should have documentation.

# Trace is defined here because being in another class breaks references to self.
def _trace(self, message, *args, **kws):
    if self.isEnabledFor(trace_level_number):
        self._log(trace_level_number, message, args, **kws)

# TODO: This should probably be rewritten eventually to use the typing methods
#   provided in configparser and to just add methods for our specific use cases.
class ConfigHelper():

    def __init__(self):
        # This is one reason why this library is specific to our projects. Our configuration files
        #   currently just have one section.
        self.global_section_name = 'General'
        
        self.option_label = 'Option %s: %s'
        self.option_missing_error_message = 'Option %s not found. Quitting.'
        
        self.logger = logging.getLogger()

    # Returns the file handler for the log file. Mostly used for preserving file
    #   descriptors upon daemonization.
    def get_log_file_handle(self):
        return self.logger.handlers[0].stream.fileno()

    # Applies the configuration defined in _get_logger_config and adds a trace
    #   log level. This should be run as soon as a log file and log level are known.
    def configure_logger(self, log_file, log_level):
        # Make it all uppercase because none of the other config file options
        #   have to be uppercase.
        log_level = log_level.upper()

        # Add a trace method to the Logger class
        logging.addLevelName(trace_level_number, 'TRACE')
        logging.Logger.trace = _trace

        logging_config = self._get_logger_config(log_file, log_level)
        logging.config.dictConfig(logging_config)

    # Verifies an option exists in the application configuration file. This method assumes
    #   a logging file has not been initialized yet.
    # TODO: This method is obsolete now. Figure out whether it can be safely deleted.
    def verify_string_exists_prelogging(self, config_file, option_name):
        if (not(config_file.has_option(self.global_section_name, option_name)) or \
                (config_file.get(self.global_section_name, option_name).strip() == '')):
            print(self.option_missing_error_message % option_name)
            sys.exit(1)

        print(self.option_label % (option_name, config_file.get(self.global_section_name, option_name)))
        return config_file.get(self.global_section_name, option_name).strip()

    # Verifies an option exists in the application configuration file. This method assumes
    #   a logger has been instantiated.
    def verify_string_exists(self, config_file, option_name):
        self.logger.trace('Verifying option %s' % option_name)

        if (not(config_file.has_option(self.global_section_name, option_name)) or \
                (config_file.get(self.global_section_name, option_name).strip() == '')):
            self.logger.critical(self.option_missing_error_message % option_name)
            sys.exit(1)

        self.logger.info(self.option_label % (option_name, config_file.get(self.global_section_name, option_name)))
        return config_file.get(self.global_section_name, option_name).strip()

    # Verifies a password exists in the application configuration file. This method does not log the
    #   value of the config parameter. This method assumes a logger has been instantiated.
    def verify_password_exists(self, config_file, option_name):
        self.logger.trace('Verifying password %s' % option_name)

        if (not(config_file.has_option(self.global_section_name, option_name)) or \
                (config_file.get(self.global_section_name, option_name).strip() == '')):
            self.logger.critical(self.option_missing_error_message % option_name)
            sys.exit(1)

        self.logger.info('Password %s exists.' % option_name)
        return config_file.get(self.global_section_name, option_name).strip()

    # Verifies a numeric option exists in the application configuration file. This method assumes
    #   a logger has been instantiated.
    def verify_number_exists(self, config_file, option_name):
        self.logger.trace('Verifying numeric option %s' % option_name)

        if (not(config_file.has_option(self.global_section_name, option_name)) or \
                (config_file.get(self.global_section_name, option_name).strip() == '')):
            self.logger.critical(self.option_missing_error_message % option_name)
            sys.exit(1)

        try:
            float_value = float(config_file.get(self.global_section_name, option_name).strip());
        except ValueError:
            self.logger.critical('Option %s has a value of %s but that is not a number. Quitting.' % \
                (option_name, config_file.get(self.global_section_name, option_name).strip()))
            sys.exit(1)

        self.logger.info(self.option_label % (option_name, config_file.get(self.global_section_name, option_name)))
        return float_value

    # Verifies an integer option exists in the application configuration file. This method assumes
    #   a logger has been instantiated.
    def verify_integer_exists(self, config_file, option_name):
        self.logger.trace('Verifying integer option %s' % option_name)

        if (not(config_file.has_option(self.global_section_name, option_name)) or \
                (config_file.get(self.global_section_name, option_name).strip() == '')):
            self.logger.critical(self.option_missing_error_message % option_name)
            sys.exit(1)

        try:
            int_value = int(config_file.get(self.global_section_name, option_name).strip());
        except ValueError:
            self.logger.critical('Option %s has a value of %s, but that is not an integer. Quitting.' % \
                (option_name, config_file.get(self.global_section_name, option_name).strip()))
            sys.exit(1)

        self.logger.info(self.option_label % (option_name, config_file.get(self.global_section_name, option_name)))
        return int_value

<<<<<<< HEAD
    # Verifies a numeric option exists in the application configuration file and is below the upper
    #   bound and above or equal to the lower bound. This method assumes a logger has been
    #   instantiated.
    def verify_number_within_range(self, config_file, option_name, upper_bound=None, lower_bound=None):
        float_value = self.verify_number_exists(config_file, option_name)
        self._boundary_check(float_value, upper_bound=upper_bound, lower_bound=lower_bound)
        return float_value

    # Verifies an integer option exists in the application configuration file and is below the upper
    #   bound and above or equale to the lower bound. This method assumes a logger has been
    #   instantiated.
    def verify_integer_within_range(self, config_file, option_name, upper_bound=None, lower_bound=None):
        int_value = self.verify_integer_exists(config_file, option_name)
        self._boundary_check(int_value, upper_bound=upper_bound, lower_bound=lower_bound)
        return int_value

    # Check that value is below upper_bound and above lower_bound, and raises
    #   a ValueError exception if they are not.
    def _boundary_check(self, value, upper_bound, lower_bound):
        self.logger.trace('Checking boundaries.')

        if upper_bound is not None:
            if value >= upper_bound:
                message = 'Option has a value of %s, which is above upper boundary %s.' % (value, upper_bound)
                raise ValueError(message)

        if lower_bound is not None:
            if value < lower_bound:
                message = 'Option has a value of %s, which is below lower boundary %s.' % (value, lower_bound)
                raise ValueError(message)
=======
    # Verifies an integer option is valid given a list of acceptable options. This method assumes
    #   a logger has been instantiated.
    def verify_valid_integer_in_list(self, config_file, option_name, valid_options):
        self.logger.trace('Verifying integer option %s' % option_name)
        int_value = self.verify_integer_exists(config_file, option_name)

        if int_value not in valid_options:
            self.logger.critical('%s is not a valid value for %s. Quitting.' % (int_value, option_name))
            sys.exit(1)

        return int_value
>>>>>>> 2da4d0c3

    # Verifies an option in the application configuration file contains a comma delimited list of numbers.
    #   This method assumes a logger has been instantiated.
    def verify_number_list_exists(self, config_file, option_name):
        self.logger.trace('Verifying numeric list option %s' % option_name)

        if (not(config_file.has_option(self.global_section_name, option_name)) or \
                (config_file.get(self.global_section_name, option_name).strip() == '')):
            self.logger.critical(self.option_missing_error_message % option_name)
            sys.exit(1)

        string_array = config_file.get(self.global_section_name, option_name).strip().split(',')
        float_array = [];

        for string_value in string_array:
            try:
                float_value = float(string_value.strip());
            except ValueError:
                self.logger.critical('Option %s has a value of %s but that is not a list of numbers. Quitting.' % \
                    (option_name, config_file.get(self.global_section_name, option_name).strip()))
                sys.exit(1)
            float_array.append(float_value)

        self.logger.info(self.option_label % (option_name, config_file.get(self.global_section_name, option_name)))
        return float_array

    # Just grab a string from the config file.  Don't verify anything, and
    #   return a None object if it is empty or doesn't exist.
    def get_string_if_exists(self, config_file, option_name):
        self.logger.trace('Reading option %s' % option_name)

        if (not(config_file.has_option(self.global_section_name, option_name)) or \
                (config_file.get(self.global_section_name, option_name).strip() == '')):
            option_text = None
            # return a None object
        else:
            self.logger.info(self.option_label % (option_name, config_file.get(self.global_section_name, option_name)))
            option_text = config_file.get(self.global_section_name, option_name).strip()
        return option_text

    # TODO: Look into adding log rotation to our logging config.

    # Returns a dict that defines the logging options we like:
    #   The informative formatter.
    #   A stdout handler.
    #   A file handler.
    def _get_logger_config(self, log_file, log_level):
        logger_config = {
            'version': 1,
            'formatters': {
                'default': {
                    'format': '%(asctime)s [%(levelname)s] %(name)s: %(message)s'
                }
            },
            'handlers': {
                'console': {
                    'class': 'logging.StreamHandler',
                    'formatter': 'default',
                    'stream': sys.stdout,
                    'level': log_level
                },
                'file': {
                    'class': 'logging.FileHandler',
                    'formatter': 'default',
                    'filename': log_file,
                    'level': log_level
                }
            },
            'loggers': {
                '': {
                    'handlers': ['file', 'console'],
                    'level': log_level
                }
            }
        }
        return logger_config<|MERGE_RESOLUTION|>--- conflicted
+++ resolved
@@ -142,7 +142,6 @@
         self.logger.info(self.option_label % (option_name, config_file.get(self.global_section_name, option_name)))
         return int_value
 
-<<<<<<< HEAD
     # Verifies a numeric option exists in the application configuration file and is below the upper
     #   bound and above or equal to the lower bound. This method assumes a logger has been
     #   instantiated.
@@ -173,7 +172,7 @@
             if value < lower_bound:
                 message = 'Option has a value of %s, which is below lower boundary %s.' % (value, lower_bound)
                 raise ValueError(message)
-=======
+
     # Verifies an integer option is valid given a list of acceptable options. This method assumes
     #   a logger has been instantiated.
     def verify_valid_integer_in_list(self, config_file, option_name, valid_options):
@@ -185,7 +184,6 @@
             sys.exit(1)
 
         return int_value
->>>>>>> 2da4d0c3
 
     # Verifies an option in the application configuration file contains a comma delimited list of numbers.
     #   This method assumes a logger has been instantiated.
